# Copyright 2019 Google LLC. All Rights Reserved.
#
# Licensed under the Apache License, Version 2.0 (the "License");
# you may not use this file except in compliance with the License.
# You may obtain a copy of the License at
#
#     http://www.apache.org/licenses/LICENSE-2.0
#
# Unless required by applicable law or agreed to in writing, software
# distributed under the License is distributed on an "AS IS" BASIS,
# WITHOUT WARRANTIES OR CONDITIONS OF ANY KIND, either express or implied.
# See the License for the specific language governing permissions and
# limitations under the License.
"""TFX StatisticsGen component definition."""
<<<<<<< HEAD
from __future__ import absolute_import
from __future__ import division
from __future__ import print_function

from typing import Optional, List, Text
=======
from typing import Optional, Text
>>>>>>> 8482503a

from absl import logging
import tensorflow_data_validation as tfdv

from tfx import types
from tfx.components.base import base_component
from tfx.components.base import executor_spec
from tfx.components.statistics_gen import executor
from tfx.types import artifact_utils
from tfx.types import standard_artifacts
from tfx.types.standard_component_specs import StatisticsGenSpec
from tfx.utils import json_utils


class StatisticsGen(base_component.BaseComponent):
  """Official TFX StatisticsGen component.

  The StatisticsGen component generates features statistics and random samples
  over training data, which can be used for visualization and validation.
  StatisticsGen uses Apache Beam and approximate algorithms to scale to large
  datasets.

  Please see https://www.tensorflow.org/tfx/data_validation for more details.

  ## Example
  ```
    # Computes statistics over data for visualization and example validation.
    statistics_gen = StatisticsGen(examples=example_gen.outputs['examples'])
  ```
  """

  SPEC_CLASS = StatisticsGenSpec
  EXECUTOR_SPEC = executor_spec.ExecutorClassSpec(executor.Executor)

  def __init__(self,
               examples: types.Channel = None,
               schema: Optional[types.Channel] = None,
               stats_options: Optional[tfdv.StatsOptions] = None,
               exclude_splits: Optional[List[Text]] = None,
               output: Optional[types.Channel] = None,
               input_data: Optional[types.Channel] = None,
               instance_name: Optional[Text] = None):
    """Construct a StatisticsGen component.

    Args:
      examples: A Channel of `ExamplesPath` type, likely generated by the
        [ExampleGen component](https://www.tensorflow.org/tfx/guide/examplegen).
        This needs to contain two splits labeled `train` and `eval`. _required_
      schema: A `Schema` channel to use for automatically configuring the value
        of stats options passed to TFDV.
      stats_options: The StatsOptions instance to configure optional TFDV
        behavior. When stats_options.schema is set, it will be used instead of
        the `schema` channel input. Due to the requirement that stats_options be
        serialized, the slicer functions and custom stats generators are dropped
        and are therefore not usable.
      exclude_splits: Names of splits where statistics and sample should not
        be generated. Default behavior (when exclude_splits is set to None)
        is excluding no splits.
      output: `ExampleStatisticsPath` channel for statistics of each split
        provided in the input examples.
      input_data: Backwards compatibility alias for the `examples` argument.
      instance_name: Optional name assigned to this specific instance of
        StatisticsGen.  Required only if multiple StatisticsGen components are
        declared in the same pipeline.
    """
    if input_data:
      logging.warning(
          'The "input_data" argument to the StatisticsGen component has '
          'been renamed to "examples" and is deprecated. Please update your '
          'usage as support for this argument will be removed soon.')
      examples = input_data
    if exclude_splits is None:
      exclude_splits = []
      logging.info('Excluding no splits because exclude_splits is not set.')
    if not output:
      statistics_artifact = standard_artifacts.ExampleStatistics()
      examples_split_names = artifact_utils.decode_split_names(
          artifact_utils.get_single_instance(
              list(examples.get())).split_names)
      split_names = [split for split in examples_split_names if
                     split not in exclude_splits]
      statistics_artifact.split_names = artifact_utils.encode_split_names(
          split_names)
      output = types.Channel(
          type=standard_artifacts.ExampleStatistics,
          artifacts=[statistics_artifact])
    # TODO(b/150802589): Move jsonable interface to tfx_bsl and use json_utils.
    stats_options_json = stats_options.to_json() if stats_options else None
    spec = StatisticsGenSpec(
        examples=examples,
        schema=schema,
        stats_options_json=stats_options_json,
        exclude_splits=json_utils.dumps(exclude_splits),
        statistics=output)
    super(StatisticsGen, self).__init__(spec=spec, instance_name=instance_name)<|MERGE_RESOLUTION|>--- conflicted
+++ resolved
@@ -12,15 +12,7 @@
 # See the License for the specific language governing permissions and
 # limitations under the License.
 """TFX StatisticsGen component definition."""
-<<<<<<< HEAD
-from __future__ import absolute_import
-from __future__ import division
-from __future__ import print_function
-
 from typing import Optional, List, Text
-=======
-from typing import Optional, Text
->>>>>>> 8482503a
 
 from absl import logging
 import tensorflow_data_validation as tfdv
